--- conflicted
+++ resolved
@@ -910,16 +910,15 @@
         Ok(total_blocks * BLCKSZ as usize)
     }
 
-<<<<<<< HEAD
     fn get_disk_consistent_lsn(&self) -> Lsn {
         self.disk_consistent_lsn.load()
-=======
+	}
+
     fn writer<'a>(&'a self) -> Box<dyn TimelineWriter + 'a> {
         Box::new(LayeredTimelineWriter {
             tl: self,
             _write_guard: self.write_lock.lock().unwrap(),
         })
->>>>>>> e42c884c
     }
 }
 
