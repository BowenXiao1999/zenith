--- conflicted
+++ resolved
@@ -628,13 +628,9 @@
 
     return DecodedWALRecord {
         lsn,
-<<<<<<< HEAD
         xl_info,
         xl_rmid,
         record,
-=======
-        record: rec,
->>>>>>> 8879f747
         blocks,
     };
 }